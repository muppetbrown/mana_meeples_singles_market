{
  "name": "mana-meeples-shop",
  "homepage": "/shop",
  "version": "0.1.0",
  "private": true,
  "dependencies": {
    "@testing-library/dom": "^10.4.1",
    "@testing-library/jest-dom": "^6.9.1",
    "@testing-library/react": "^16.3.0",
    "@testing-library/user-event": "^13.5.0",
    "lucide-react": "^0.545.0",
    "react": "^19.2.0",
    "react-dom": "^19.2.0",
    "react-router-dom": "^7.9.3",
    "react-scripts": "5.0.1",
<<<<<<< HEAD
=======
    "tailwindcss": "^3.4.1",
>>>>>>> 1ad4d4cb
    "web-vitals": "^2.1.4"
  },
  "scripts": {
    "start": "react-scripts start",
    "build": "react-scripts build",
    "test": "react-scripts test",
    "eject": "react-scripts eject"
  },
  "eslintConfig": {
    "extends": [
      "react-app",
      "react-app/jest"
    ]
  },
  "browserslist": {
    "production": [
      ">0.2%",
      "not dead",
      "not op_mini all",
      "Chrome >= 60",
      "Edge >= 79",
      "Firefox >= 68",
      "Safari >= 12"
    ],
    "development": [
      "last 1 chrome version",
      "last 1 firefox version",
      "last 1 safari version",
      "last 1 edge version"
    ]
  },
  "devDependencies": {
    "autoprefixer": "^10.4.21",
    "postcss": "^8.5.6",
    "tailwindcss": "^3.4.18"
  }
}<|MERGE_RESOLUTION|>--- conflicted
+++ resolved
@@ -13,10 +13,7 @@
     "react-dom": "^19.2.0",
     "react-router-dom": "^7.9.3",
     "react-scripts": "5.0.1",
-<<<<<<< HEAD
-=======
     "tailwindcss": "^3.4.1",
->>>>>>> 1ad4d4cb
     "web-vitals": "^2.1.4"
   },
   "scripts": {
